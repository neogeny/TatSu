--- conflicted
+++ resolved
@@ -27,12 +27,6 @@
 logger.addHandler(ch)
 
 
-<<<<<<< HEAD
-RETYPE = re.Pattern
-
-
-=======
->>>>>>> 1d994c51
 ESCAPE_SEQUENCE_RE = re.compile(
     r"""
     ( \\U........      # 8-digit Unicode escapes
