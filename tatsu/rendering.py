--- conflicted
+++ resolved
@@ -8,12 +8,8 @@
 import itertools
 import string
 
-<<<<<<< HEAD
 from tatsu.util import indent, isiter, strtype, trim, ustr
 from typing import Optional, Dict, Any
-=======
-from tatsu.util import indent, isiter, trim
->>>>>>> fc9caacd
 
 
 def render(item, join='', **fields):
@@ -111,13 +107,8 @@
         """
         return self._formatter.render(item, join=join, **fields)
 
-<<<<<<< HEAD
-    def indent(self, item, ind: int = 1, multiplier: int = 4) -> str:
-        return indent(self.rend(item), indent=ind, multiplier=4)
-=======
-    def indent(self, item, ind=1, multiplier=4):
+    def indent(self, item, ind=1, multiplier=4) -> str:
         return indent(self.rend(item), indent=ind)
->>>>>>> fc9caacd
 
     def trim(self, item, tabwidth: int = 4) -> str:
         return trim(self.rend(item), tabwidth=tabwidth)
@@ -129,12 +120,8 @@
         """
         return
 
-<<<<<<< HEAD
-    def render(self, template: str = None, **fields) -> str:
-=======
     def render(self, **fields):
         template = fields.pop('template', None)
->>>>>>> fc9caacd
         fields.update(__class__=self.__class__.__name__)
         fields.update({k: v for k, v in vars(self).items() if not k.startswith('_')})
 
