--- conflicted
+++ resolved
@@ -233,11 +233,7 @@
         self._buffer.goto(pos)
 
     def _next(self):
-<<<<<<< HEAD
-        self._buffer.next()
-=======
         return self._buffer.next()
->>>>>>> ef96c3a6
 
     def _next_token(self, for_rule_name=None):
         if for_rule_name is None or for_rule_name.islower():
@@ -806,8 +802,6 @@
     def _void(self):
         self.last_node = None
 
-<<<<<<< HEAD
-=======
     def _any(self):
         c = self._next()
         if c is None:
@@ -818,7 +812,6 @@
         self._last_node = c
         return c
 
->>>>>>> ef96c3a6
     def _skip_to(self, block):
         while True:
             self._next()
