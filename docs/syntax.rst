--- conflicted
+++ resolved
@@ -255,15 +255,9 @@
 
 ``->e``
 ^^^^^^^
-<<<<<<< HEAD
-    The *"skip to"* expression; useful for writing *recovery* rules.
+    The "*skip to*" expression; useful for writing *recovery* rules.
 
     The parser will advance over input, one character at time, until ``e`` matches. Whitespace and comments will be skipped at each step.
-=======
-    The "*skip to"* expression; useful for writing *recovery* rules.
-
-    The parser will advance over input, one character at time, until ``e`` matches. Whitespace and comments will be skipped at each step. No AST_ is generated for the skipped input.
->>>>>>> ef96c3a6
 
     The expression is equivalent to:
 
@@ -272,11 +266,7 @@
     { /./ !e} e
 ..
 
-<<<<<<< HEAD
-    This is an example of the use of the _skip to_ expression for recovery:
-=======
     This is an example of the use of the "*skip to*" expression for recovery:
->>>>>>> ef96c3a6
 
 
 .. code:: ocaml
