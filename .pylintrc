[pre-commit-hook]
params=--py3k

[MASTER]

# A comma-separated list of package or module names from where C extensions may
# be loaded. Extensions are loading into the active Python interpreter and may
# run arbitrary code.
extension-pkg-whitelist=

# Add files or directories to the blacklist. They should be base names, not
# paths.
ignore=CVS,bootstrap.py,model.py

# Add files or directories matching the regex patterns to the blacklist. The
# regex matches against base names, not paths.
ignore-patterns=

# Python code to execute, usually for sys.path manipulation such as
# pygtk.require().
#init-hook=

# Use multiple processes to speed up Pylint. Specifying 0 will auto-detect the
# number of processors available to use.
jobs=1

# Control the amount of potential inferred values when inferring a single
# object. This can help the performance when dealing with large functions or
# complex, nested conditions.
limit-inference-results=100

# List of plugins (as comma separated values of python modules names) to load,
# usually to register additional checkers.
load-plugins=

# Pickle collected data for later comparisons.
persistent=yes

# Specify a configuration file.
#rcfile=

# When enabled, pylint would attempt to guess common misconfiguration and emit
# user-friendly hints instead of false-positive error messages.
suggestion-mode=yes

# Allow loading of arbitrary C extensions. Extensions are imported into the
# active Python interpreter and may run arbitrary code.
unsafe-load-any-extension=no


[MESSAGES CONTROL]

# Only show warnings with the listed confidence levels. Leave empty to show
# all. Valid levels: HIGH, INFERENCE, INFERENCE_FAILURE, UNDEFINED.
confidence=

# Disable the message, report, category or checker with the given id(s). You
# can either give multiple identifiers separated by comma (,) or put this
# option multiple times (only on the command line, not in the configuration
# file where it should appear only once). You can also use "--disable=all" to
# disable everything first and then reenable specific checks. For example, if
# you want to run only the similarities checker, you can use "--disable=all
# --enable=similarities". If you want to run only the classes checker, but have
# no Warning level messages displayed, use "--disable=all --enable=classes
# --disable=W"
#        print-statement,
#        parameter-unpacking,
#        unpacking-in-except,
#        old-raise-syntax,
#        backtick,
#        long-suffix,
#        old-ne-operator,
#        old-octal-literal,
#        import-star-module-level,
#        non-ascii-bytes-literal,
#        invalid-unicode-literal,
#        raw-checker-failed,
#        bad-inline-option,
#        locally-disabled,
#        locally-enabled,
#        file-ignored,
#        suppressed-message,
#        useless-suppression,
#        deprecated-pragma,
#        apply-builtin,
#        basestring-builtin,
#        buffer-builtin,
#        cmp-builtin,
#        coerce-builtin,
#        execfile-builtin,
#        file-builtin,
#        long-builtin,
#        raw_input-builtin,
#        reduce-builtin,
#        standarderror-builtin,
#        unicode-builtin,
#        xrange-builtin,
#        coerce-method,
#        delslice-method,
#        getslice-method,
#        setslice-method,
#        no-absolute-import,
#        old-division,
#        dict-iter-method,
#        dict-view-method,
#        next-method-called,
#        metaclass-assignment,
#        indexing-exception,
#        raising-string,
#        reload-builtin,
#        oct-method,
#        hex-method,
#        nonzero-method,
#        cmp-method,
#        input-builtin,
#        round-builtin,
#        intern-builtin,
#        unichr-builtin,
#        map-builtin-not-iterating,
#        zip-builtin-not-iterating,
#        range-builtin-not-iterating,
#        filter-builtin-not-iterating,
#        using-cmp-argument,
#        eq-without-hash,
#        div-method,
#        idiv-method,
#        rdiv-method,
#        exception-message-attribute,
#        invalid-str-codec,
#        sys-max-int,
#        bad-python3-import,
#        deprecated-string-function,
#        deprecated-str-translate-call,
#        deprecated-itertools-function,
#        deprecated-types-field,
#        next-method-defined,
#        dict-items-not-iterating,
#        dict-keys-not-iterating,
#        dict-values-not-iterating,
#        deprecated-operator-function,
#        deprecated-urllib-function,
#        xreadlines-attribute,
#        deprecated-sys-function,
#        exception-escape,
#        comprehension-escape

disable=C0102, C0103, C0111, C0122, C0123,
<<<<<<< HEAD
        C0301, C0321, C0330,
        C0411, C0412,
=======
        C0301, C0330,
        C0411, C0412, C0415,
>>>>>>> 7861d09d
        C1801,
        E1101,
        E1102,  # not callable
        E1128,
        R0201, R0205,
        R0801,
        R0901, R0902, R0903,
        R0912, R0913, R0914, R0915,
        R1702, R1705, R1710, R1711,
        W0101, W0108,
        W0201, W0212, W0223,
        W0401,
        W0511,
        W0603, W0612, W0611, W0613,
        W0621, W0622,
        W0702, W0703, W0706,
        W0707, # consider using `raise from`
        W1201, W1202,
        W1401,
        W1618
        # C, R, W

# Enable the message, report, category or checker with the given id(s). You can
# either give multiple identifier separated by comma (,) or put this option
# multiple time (only on the command line, not in the configuration file where
# it should appear only once). See also the "--disable" option for examples.
enable=c-extension-no-member


[REPORTS]

# Python expression which should return a note less than 10 (10 is the highest
# note). You have access to the variables errors warning, statement which
# respectively contain the number of errors / warnings messages and the total
# number of statements analyzed. This is used by the global evaluation report
# (RP0004).
evaluation=10.0 - ((float(5 * error + warning + refactor + convention) / statement) * 10)

# Template used to display messages. This is a python new-style format string
# used to format the message information. See doc for all details.
#msg-template=

# Set the output format. Available formats are text, parseable, colorized, json
# and msvs (visual studio). You can also give a reporter class, e.g.
# mypackage.mymodule.MyReporterClass.
output-format=text

# Tells whether to display a full report or only the messages.
reports=no

# Activate the evaluation score.
score=yes


[REFACTORING]

# Maximum number of nested blocks for function / method body
max-nested-blocks=5

# Complete name of functions that never returns. When checking for
# inconsistent-return-statements if a never returning function is called then
# it will be considered as an explicit return statement and no message will be
# printed.
never-returning-functions=sys.exit


[LOGGING]

# Logging modules to check that the string format arguments are in logging
# function parameter format.
logging-modules=logging


[SPELLING]

# Limits count of emitted suggestions for spelling mistakes.
max-spelling-suggestions=4

# Spelling dictionary name. Available dictionaries: none. To make it working
# install python-enchant package..
spelling-dict=

# List of comma separated words that should not be checked.
spelling-ignore-words=

# A path to a file that contains private dictionary; one word per line.
spelling-private-dict-file=

# Tells whether to store unknown words to indicated private dictionary in
# --spelling-private-dict-file option instead of raising a message.
spelling-store-unknown-words=no


[MISCELLANEOUS]

# List of note tags to take in consideration, separated by a comma.
notes=FIXME,
      XXX,
      TODO


[TYPECHECK]

# List of decorators that produce context managers, such as
# contextlib.contextmanager. Add to this list to register other decorators that
# produce valid context managers.
contextmanager-decorators=contextlib.contextmanager

# List of members which are set dynamically and missed by pylint inference
# system, and so shouldn't trigger E1101 when accessed. Python regular
# expressions are accepted.
generated-members=

# Tells whether missing members accessed in mixin class should be ignored. A
# mixin class is detected if its name ends with "mixin" (case insensitive).
ignore-mixin-members=yes

# Tells whether to warn about missing members when the owner of the attribute
# is inferred to be None.
ignore-none=yes

# This flag controls whether pylint should warn about no-member and similar
# checks whenever an opaque object is returned when inferring. The inference
# can return multiple potential results while evaluating a Python object, but
# some branches might not be evaluated, which results in partial inference. In
# that case, it might be useful to still emit no-member and other checks for
# the rest of the inferred objects.
ignore-on-opaque-inference=yes

# List of class names for which member attributes should not be checked (useful
# for classes with dynamically set attributes). This supports the use of
# qualified names.
ignored-classes=optparse.Values,thread._local,_thread._local

# List of module names for which member attributes should not be checked
# (useful for modules/projects where namespaces are manipulated during runtime
# and thus existing member attributes cannot be deduced by static analysis. It
# supports qualified module names, as well as Unix pattern matching.
ignored-modules=

# Show a hint with possible names when a member name was not found. The aspect
# of finding the hint is based on edit distance.
missing-member-hint=yes

# The minimum edit distance a name should have in order to be considered a
# similar match for a missing member name.
missing-member-hint-distance=1

# The total number of similar names that should be taken in consideration when
# showing a hint for a missing member.
missing-member-max-choices=1


[VARIABLES]

# List of additional names supposed to be defined in builtins. Remember that
# you should avoid to define new builtins when possible.
additional-builtins=

# Tells whether unused global variables should be treated as a violation.
allow-global-unused-variables=yes

# List of strings which can identify a callback function by name. A callback
# name must start or end with one of those strings.
callbacks=cb_,
          _cb

# A regular expression matching the name of dummy variables (i.e. expected to
# not be used).
dummy-variables-rgx=_+$|(_[a-zA-Z0-9_]*[a-zA-Z0-9]+?$)|dummy|^ignored_|^unused_

# Argument names that match this expression will be ignored. Default to name
# with leading underscore.
ignored-argument-names=_.*|^ignored_|^unused_

# Tells whether we should check for unused import in __init__ files.
init-import=no

# List of qualified module names which can have objects that can redefine
# builtins.
redefining-builtins-modules=six.moves,past.builtins,future.builtins,builtins,io,
    tatsu.__init__


[FORMAT]

# Expected format of line ending, e.g. empty (any line ending), LF or CRLF.
expected-line-ending-format=

# Regexp for a line that is allowed to be longer than the limit.
ignore-long-lines=^\s*(# )?<?https?://\S+>?$

# Number of spaces of indent required inside a hanging  or continued line.
indent-after-paren=4

# String used as indentation unit. This is usually "    " (4 spaces) or "\t" (1
# tab).
indent-string='    '

# Maximum number of characters on a single line.
max-line-length=100

# Maximum number of lines in a module.
max-module-lines=2500

# List of optional constructs for which whitespace checking is disabled. `dict-
# separator` is used to allow tabulation in dicts, etc.: {1  : 1,\n222: 2}.
# `trailing-comma` allows a space between comma and closing bracket: (a, ).
# `empty-line` allows space-only lines.
no-space-check=trailing-comma,
               dict-separator

# Allow the body of a class to be on the same line as the declaration if body
# contains single statement.
single-line-class-stmt=no

# Allow the body of an if to be on the same line as the test if there is no
# else.
single-line-if-stmt=no


[SIMILARITIES]

# Ignore comments when computing similarities.
ignore-comments=yes

# Ignore docstrings when computing similarities.
ignore-docstrings=yes

# Ignore imports when computing similarities.
ignore-imports=no

# Minimum lines number of a similarity.
min-similarity-lines=4


[BASIC]

# Naming style matching correct argument names.
argument-naming-style=snake_case

# Regular expression matching correct argument names. Overrides argument-
# naming-style.
#argument-rgx=

# Naming style matching correct attribute names.
attr-naming-style=snake_case

# Regular expression matching correct attribute names. Overrides attr-naming-
# style.
#attr-rgx=

# Bad variable names which should always be refused, separated by a comma.
bad-names=foo,
          bar,
          baz,
          toto,
          tutu,
          tata

# Naming style matching correct class attribute names.
class-attribute-naming-style=any

# Regular expression matching correct class attribute names. Overrides class-
# attribute-naming-style.
#class-attribute-rgx=

# Naming style matching correct class names.
class-naming-style=PascalCase

# Regular expression matching correct class names. Overrides class-naming-
# style.
#class-rgx=

# Naming style matching correct constant names.
const-naming-style=UPPER_CASE

# Regular expression matching correct constant names. Overrides const-naming-
# style.
#const-rgx=

# Minimum line length for functions/classes that require docstrings, shorter
# ones are exempt.
docstring-min-length=-1

# Naming style matching correct function names.
function-naming-style=snake_case

# Regular expression matching correct function names. Overrides function-
# naming-style.
#function-rgx=

# Good variable names which should always be accepted, separated by a comma.
good-names=i,
           j,
           k,
           ex,
           Run,
           _

# Include a hint for the correct naming format with invalid-name.
include-naming-hint=no

# Naming style matching correct inline iteration names.
inlinevar-naming-style=any

# Regular expression matching correct inline iteration names. Overrides
# inlinevar-naming-style.
#inlinevar-rgx=

# Naming style matching correct method names.
method-naming-style=snake_case

# Regular expression matching correct method names. Overrides method-naming-
# style.
#method-rgx=

# Naming style matching correct module names.
module-naming-style=snake_case

# Regular expression matching correct module names. Overrides module-naming-
# style.
#module-rgx=

# Colon-delimited sets of names that determine each other's naming style when
# the name regexes allow several styles.
name-group=

# Regular expression which should only match function or class names that do
# not require a docstring.
no-docstring-rgx=^_

# List of decorators that produce properties, such as abc.abstractproperty. Add
# to this list to register other decorators that produce valid properties.
# These decorators are taken in consideration only for invalid-name.
property-classes=abc.abstractproperty

# Naming style matching correct variable names.
variable-naming-style=snake_case

# Regular expression matching correct variable names. Overrides variable-
# naming-style.
#variable-rgx=


[IMPORTS]

# Allow wildcard imports from modules that define __all__.
allow-wildcard-with-all=no

# Analyse import fallback blocks. This can be used to support both Python 2 and
# 3 compatible code, which means that the block might have code that exists
# only in one or another interpreter, leading to false positives when analysed.
analyse-fallback-blocks=no

# Deprecated modules which should not be used, separated by a comma.
deprecated-modules=optparse,tkinter.tix

# Create a graph of external dependencies in the given file (report RP0402 must
# not be disabled).
ext-import-graph=

# Create a graph of every (i.e. internal and external) dependencies in the
# given file (report RP0402 must not be disabled).
import-graph=

# Create a graph of internal dependencies in the given file (report RP0402 must
# not be disabled).
int-import-graph=

# Force import order to recognize a module as part of the standard
# compatibility libraries.
known-standard-library=

# Force import order to recognize a module as part of a third party library.
known-third-party=enchant


[CLASSES]

# List of method names used to declare (i.e. assign) instance attributes.
defining-attr-methods=__init__,
                      __new__,
                      setUp

# List of member names, which should be excluded from the protected access
# warning.
exclude-protected=_asdict,
                  _fields,
                  _replace,
                  _source,
                  _make

# List of valid names for the first argument in a class method.
valid-classmethod-first-arg=cls

# List of valid names for the first argument in a metaclass class method.
valid-metaclass-classmethod-first-arg=cls


[DESIGN]

# Maximum number of arguments for function / method.
max-args=5

# Maximum number of attributes for a class (see R0902).
max-attributes=7

# Maximum number of boolean expressions in an if statement.
max-bool-expr=5

# Maximum number of branch for function / method body.
max-branches=12

# Maximum number of locals for function / method body.
max-locals=15

# Maximum number of parents for a class (see R0901).
max-parents=7

# Maximum number of public methods for a class (see R0904).
max-public-methods=64

# Maximum number of return / yield for function / method body.
max-returns=6

# Maximum number of statements in function / method body.
max-statements=50

# Minimum number of public methods for a class (see R0903).
min-public-methods=2


[EXCEPTIONS]

# Exceptions that will emit a warning when being caught. Defaults to
# "Exception".
overgeneral-exceptions=Exception<|MERGE_RESOLUTION|>--- conflicted
+++ resolved
@@ -145,13 +145,8 @@
 #        comprehension-escape
 
 disable=C0102, C0103, C0111, C0122, C0123,
-<<<<<<< HEAD
         C0301, C0321, C0330,
-        C0411, C0412,
-=======
-        C0301, C0330,
         C0411, C0412, C0415,
->>>>>>> 7861d09d
         C1801,
         E1101,
         E1102,  # not callable
