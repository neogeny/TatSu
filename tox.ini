--- conflicted
+++ resolved
@@ -1,9 +1,5 @@
 [tox]
-<<<<<<< HEAD
-envlist = py36, py37, py38, pypy3
-=======
-envlist = py27, py37, py38, pypy, pypy3, cython
->>>>>>> 79dd46c2
+envlist = py38, pypy3
 
 [testenv]
 whitelist_externals =
